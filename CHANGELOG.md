--- conflicted
+++ resolved
@@ -6,7 +6,6 @@
 
 ## Unreleased
 
-<<<<<<< HEAD
 ### Added
 
 - `ConfirmationsPolicy`
@@ -22,7 +21,7 @@
   * `zcashlc_propose_send_max_transfer`
   * `zcashlc_propose_transfer_from_uri`
   * `zcashlc_propose_shielding`
-=======
+
 ## 0.17.1 - 2025-08-29
 
 ### Changed
@@ -31,7 +30,6 @@
 ### Fixed
 - This release fixes a potential false-positive in the `expired_unmined` column
   of the `v_transactions` view.
->>>>>>> 60c2a8d9
 
 ## 0.17.0 - 2025-06-04
 
